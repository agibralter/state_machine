--- conflicted
+++ resolved
@@ -145,11 +145,7 @@
           
           # Fires the event, raising an exception if it fails to transition
           define_method("#{qualified_name}!") do |*args|
-<<<<<<< HEAD
-            send(qualified_name, *args) || raise(StateMachine::InvalidTransition, "Cannot transition via :#{name} from #{send(attribute).inspect}")
-=======
             send(qualified_name, *args) || raise(StateMachine::InvalidTransition, "Cannot transition #{attribute} via :#{name} from #{send(attribute).inspect}")
->>>>>>> 408ed514
           end
         end
       end
