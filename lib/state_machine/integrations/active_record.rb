module StateMachine
  module Integrations #:nodoc:
    # Adds support for integrating state machines with ActiveRecord models.
    # 
    # == Examples
    # 
    # Below is an example of a simple state machine defined within an
    # ActiveRecord model:
    # 
    #   class Vehicle < ActiveRecord::Base
    #     state_machine :initial => 'parked' do
    #       event :ignite do
    #         transition :to => 'idling', :from => 'parked'
    #       end
    #     end
    #   end
    # 
    # The examples in the sections below will use the above class as a
    # reference.
    # 
    # == Actions
    # 
    # By default, the action that will be invoked when a state is transitioned
    # is the +save+ action.  This will cause the record to save the changes
    # made to the state machine's attribute.  *Note* that if any other changes
    # were made to the record prior to transition, then those changes will
    # be saved as well.
    # 
    # For example,
    # 
    #   vehicle = Vehicle.create          # => #<Vehicle id: 1, name: nil, state: nil>
    #   vehicle.name = 'Ford Explorer'
    #   vehicle.ignite                    # => true
    #   vehicle.reload                    # => #<Vehicle id: 1, name: "Ford Explorer", state: "idling">
    # 
    # == Transactions
    # 
    # In order to ensure that any changes made during transition callbacks
    # are rolled back during a failed attempt, every transition is wrapped
    # within a transaction.
    # 
    # For example,
    # 
    #   class Message < ActiveRecord::Base
    #   end
    #   
    #   Vehicle.state_machine do
    #     before_transition do |vehicle, transition|
    #       Message.create(:content => transition.inspect)
    #       false
    #     end
    #   end
    #   
    #   vehicle = Vehicle.create      # => #<Vehicle id: 1, name: nil, state: nil>
    #   vehicle.ignite                # => false
    #   Message.count                 # => 0
    # 
    # *Note* that only before callbacks that halt the callback chain and
    # failed attempts to save the record will result in the transaction being
    # rolled back.  If an after callback halts the chain, the previous result
    # still applies and the transaction is *not* rolled back.
    # 
    # == Scopes
    # 
    # To assist in filtering models with specific states, a series of named
    # scopes are defined on the model for finding records with or without a
    # particular set of states.
    # 
    # These named scopes are the functional equivalent of the following
    # definitions:
    # 
    #   class Vehicle < ActiveRecord::Base
    #     named_scope :with_states, lambda {|*values| {:conditions => {:state => values.flatten}}}
    #     # with_states also aliased to with_state
    #     
    #     named_scope :without_states, lambda {|*values| {:conditions => ['state NOT IN (?)', values.flatten]}}
    #     # without_states also aliased to without_state
    #   end
    # 
    # Because of the way named scopes work in ActiveRecord, they can be
    # chained like so:
    # 
    #   Vehicle.with_state('parked').all(:order => 'id DESC')
    # 
    # == Callbacks
    # 
    # All before/after transition callbacks defined for ActiveRecord models
    # behave in the same way that other ActiveRecord callbacks behave.  The
    # object involved in the transition is passed in as an argument.
    # 
    # For example,
    # 
    #   class Vehicle < ActiveRecord::Base
    #     state_machine :initial => 'parked' do
    #       before_transition :to => 'idling' do |vehicle|
    #         vehicle.put_on_seatbelt
    #       end
    #       
    #       before_transition do |vehicle, transition|
    #         # log message
    #       end
    #       
    #       event :ignite do
    #         transition :to => 'idling', :from => 'parked'
    #       end
    #     end
    #     
    #     def put_on_seatbelt
    #       ...
    #     end
    #   end
    # 
    # Note, also, that the transition can be accessed by simply defining
    # additional arguments in the callback block.
    # 
    # == Observers
    # 
    # In addition to support for ActiveRecord-like hooks, there is additional
    # support for ActiveRecord observers.  Because of the way ActiveRecord
    # observers are designed, there is less flexibility around the specific
    # transitions that can be hooked in.  As a result, observers can only
    # hook into before/after callbacks for events and generic transitions
    # like so:
    # 
    #   class VehicleObserver < ActiveRecord::Observer
    #     def before_save(vehicle)
    #       # log message
    #     end
    #     
    #     # Callback for :ignite event *before* the transition is performed
    #     def before_ignite(vehicle, transition)
    #       # log message
    #     end
    #     
    #     # Callback for :ignite event *after* the transition has been performed
    #     def after_ignite(vehicle, transition)
    #       # put on seatbelt
    #     end
    #     
    #     # Generic transition callback *before* the transition is performed
    #     def after_transition(vehicle, transition)
    #       Audit.log(vehicle, transition)
    #     end
    #   end
    # 
    # More flexible transition callbacks can be defined directly within the
    # model as described in StateMachine::Machine#before_transition
    # and StateMachine::Machine#after_transition.
    # 
    # To define a single observer for multiple state machines:
    # 
    #   class StateMachineObserver < ActiveRecord::Observer
    #     observe Vehicle, Switch, Project
    #     
    #     def after_transition(record, transition)
    #       Audit.log(record, transition)
    #     end
    #   end
    module ActiveRecord
      # Should this integration be used for state machines in the given class?
      # Classes that inherit from ActiveRecord::Base will automatically use
      # the ActiveRecord integration.
      def self.matches?(klass)
        defined?(::ActiveRecord::Base) && klass <= ::ActiveRecord::Base
      end
      
      # Runs a new database transaction, rolling back any changes by raising
      # an ActiveRecord::Rollback exception if the yielded block fails
      # (i.e. returns false).
      def within_transaction(object)
        object.class.transaction {raise ::ActiveRecord::Rollback unless yield}
      end
      
      protected
        # Adds the default callbacks for notifying ActiveRecord observers
        # before/after a transition has been performed.
        def after_initialize
          # Observer callbacks never halt the chain; result is ignored
          callbacks[:before] << Callback.new {|object, transition| notify(:before, object, transition)}
          callbacks[:after] << Callback.new {|object, transition, result| notify(:after, object, transition)}
        end
        
        # Sets the default action for all ActiveRecord state machines to +save+
        def default_action
          :save
        end
        
        # Forces all attribute methods to be generated for the model so that
        # the reader/writer methods for the attribute are available
        def define_attribute_accessor
          if owner_class.table_exists?
            owner_class.define_attribute_methods
            
            # Support attribute predicate for ActiveRecord columns
            if owner_class.column_names.include?(attribute)
              attribute = self.attribute
              
              owner_class.class_eval do
                define_method("#{attribute}?") do |*args|
                  if args.empty?
                    # No arguments: querying for presence of the attribute
                    super
                  else
                    # Arguments: querying for the attribute's current value
                    state = args.first
                    raise ArgumentError, "#{state.inspect} is not a known #{attribute} value" unless self.class.state_machines[attribute].states.include?(state)
                    send(attribute) == state
                  end
                end
              end
            end
          end
          
          super
        end
        
        # Defines a scope for finding records *with* a particular value or
        # values for the attribute
        def define_with_scope(name)
          attribute = self.attribute
          owner_class.named_scope name.to_sym, lambda {|*values| {:conditions => {attribute => values.flatten}}}
        end
        
        # Defines a scope for finding records *without* a particular value or
        # values for the attribute
        def define_without_scope(name)
          attribute = self.attribute
          owner_class.named_scope name.to_sym, lambda {|*values| {:conditions => ["#{attribute} NOT IN (?)", values.flatten]}}
        end
        
        # Creates a new callback in the callback chain, always inserting it
        # before the default Observer callbacks that were created after
        # initialization.
        def add_callback(type, options, &block)
          options[:terminator] = @terminator ||= lambda {|result| result == false}
          @callbacks[type].insert(-2, callback = Callback.new(options, &block))
          add_states(callback.known_states)
          
          callback
        end
        
      private
        # Notifies observers on the given object that a callback occurred
        # involving the given transition.  This will attempt to call the
        # following methods on observers:
        # * #{type}_#{event}
        # * #{type}_transition
        # 
        # This will always return true regardless of the results of the
        # callbacks.
        def notify(type, object, transition)
<<<<<<< HEAD
          qualified_event = transition.machine.namespace ? "#{transition.event}_#{transition.machine.namespace}" : transition.event
=======
          qualified_event = namespace ? "#{transition.event}_#{namespace}" : transition.event
>>>>>>> d71fedbe
          ["#{type}_#{qualified_event}", "#{type}_transition"].each do |method|
            object.class.class_eval do
              @observer_peers.dup.each do |observer|
                observer.send(method, object, transition) if observer.respond_to?(method)
              end if defined?(@observer_peers)
            end
          end
          
          true
        end
    end
  end
end<|MERGE_RESOLUTION|>--- conflicted
+++ resolved
@@ -249,11 +249,7 @@
         # This will always return true regardless of the results of the
         # callbacks.
         def notify(type, object, transition)
-<<<<<<< HEAD
-          qualified_event = transition.machine.namespace ? "#{transition.event}_#{transition.machine.namespace}" : transition.event
-=======
           qualified_event = namespace ? "#{transition.event}_#{namespace}" : transition.event
->>>>>>> d71fedbe
           ["#{type}_#{qualified_event}", "#{type}_transition"].each do |method|
             object.class.class_eval do
               @observer_peers.dup.each do |observer|
